--- conflicted
+++ resolved
@@ -97,10 +97,7 @@
     where
         S: SyncState<StateError>,
     {
-<<<<<<< HEAD
-=======
         // Signal that memory was externally allocated
->>>>>>> bae73bc0
         env.adjust_external_memory(STATE_MEMORY_SIZE)?;
 
         Ok(Self {

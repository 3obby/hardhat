--- conflicted
+++ resolved
@@ -1,15 +1,10 @@
 use crate::{
-<<<<<<< HEAD
-    remote::{eth::eip712, BlockSpec, ZeroXPrefixedBytes},
-    serde::{sequence_to_single, single_to_sequence},
-=======
     remote::{
         eth::eip712,
         filter::{FilterOptions, SubscriptionType},
-        serde_with_helpers::{sequence_to_single, single_to_sequence},
         BlockSpec, ZeroXPrefixedBytes,
     },
->>>>>>> bae73bc0
+    serde::{sequence_to_single, single_to_sequence},
     Address, B256, U256,
 };
 

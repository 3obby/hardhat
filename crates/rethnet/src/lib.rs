use std::ffi::OsString;
use std::fs::{write, File};
use std::io::Read;
use std::net::{IpAddr, Ipv4Addr, SocketAddr};
use std::time::UNIX_EPOCH;

use anyhow::anyhow;
use clap::{Args, Parser, Subcommand};
use secp256k1::SecretKey;
use tracing::{event, Level};

use rethnet_eth::{Address, Bytes, U256, U64};
use rethnet_rpc_server::{
    AccountConfig as ServerAccountConfig, Config as ServerConfig, RpcForkConfig,
    RpcHardhatNetworkConfig,
};

pub mod config;

use config::{AccountConfig, ConfigFile};

#[derive(Parser)]
#[clap(author, version, about, long_about = None)]
struct Cli {
    #[clap(subcommand)]
    command: Command,
}

#[derive(Subcommand)]
#[allow(clippy::large_enum_variant)]
enum Command {
    Node(NodeArgs),
}

const DEFAULT_CONFIG_FILE_NAME: &str = "edr.toml";

#[derive(Args)]
struct NodeArgs {
    #[clap(long, default_value_t = IpAddr::V4(Ipv4Addr::new(127, 0, 0, 1)))]
    host: IpAddr,
    #[clap(long, default_value = "8545")]
    port: u16,
    #[clap(long, default_value = DEFAULT_CONFIG_FILE_NAME)]
    config_file: String,
    /// Instead of starting the node, overwrite edr.toml with default configuration values
    #[clap(long, action = clap::ArgAction::SetTrue)]
    init_config_file: bool,
    #[clap(long)]
    fork_url: Option<String>,
    #[clap(long)]
    fork_block_number: Option<usize>,
    #[clap(long)]
    chain_id: Option<u64>,
    #[clap(long)]
    coinbase: Option<Address>,
    #[clap(long)]
    network_id: Option<u64>,
    #[clap(short, long, action = clap::ArgAction::Count)]
    verbose: u8,
}

fn server_config_from_cli_args_and_config_file(
    node_args: NodeArgs,
    config_file: ConfigFile,
) -> Result<ServerConfig, anyhow::Error> {
    let config_file = ConfigFile::resolve_none_values_to_defaults(config_file);
    Ok(ServerConfig {
        address: SocketAddr::new(node_args.host, node_args.port),
        rpc_hardhat_network_config: RpcHardhatNetworkConfig {
            forking: if let Some(json_rpc_url) = node_args.fork_url {
                Some(RpcForkConfig {
                    json_rpc_url,
                    block_number: node_args.fork_block_number,
                    http_headers: None,
                })
            } else if node_args.fork_block_number.is_some() {
                Err(anyhow!(
                    "A fork block number can only be used if you also supply a fork URL"
                ))?
            } else {
                None
            },
        },
        accounts: config_file
            .accounts
            .expect("should be resolved to default")
            .iter()
            .map(ServerAccountConfig::from)
            .collect(),
        block_gas_limit: config_file
            .block_gas_limit
            .expect("should be resovled to default"),
        chain_id: node_args
            .chain_id
            .or(config_file.chain_id)
            .map(U64::from)
            .expect("should be resolved to default"),
        coinbase: node_args
            .coinbase
            .or(config_file.coinbase)
            .expect("should be resolved to default"),
        gas: config_file.gas.expect("should be resolved to default"),
        hardfork: config_file.hardfork.expect("should be resovled to default"),
        initial_base_fee_per_gas: config_file.initial_base_fee_per_gas,
        initial_date: config_file.initial_date.map(|instant| {
            U256::from(
                instant
                    .duration_since(UNIX_EPOCH)
                    .expect("initial date must be after UNIX epoch")
                    .as_secs(),
            )
        }),
        network_id: node_args
            .network_id
            .or(config_file.network_id)
            .map(U64::from)
            .expect("should be resolved to default"),
    })
}

impl From<&AccountConfig> for ServerAccountConfig {
    fn from(account_config: &AccountConfig) -> Self {
        let bytes: Bytes = account_config.private_key.clone().into();
        Self {
            private_key: SecretKey::from_slice(&bytes[..]).unwrap(),
            balance: account_config.balance,
        }
    }
}

#[derive(Copy, Debug, Clone, PartialEq, Eq)]
pub enum ExitStatus {
    Success,
    Error,
}

impl From<bool> for ExitStatus {
    fn from(value: bool) -> Self {
        if value {
            ExitStatus::Success
        } else {
            ExitStatus::Error
        }
    }
}

pub async fn run_with_args<T, I>(args: I) -> Result<ExitStatus, anyhow::Error>
where
    I: IntoIterator<Item = T>,
    T: Into<OsString> + Clone,
{
    async fn await_signal() {
        use tokio::signal;

        let ctrl_c = async {
            signal::ctrl_c()
                .await
                .expect("failed to install Ctrl+C handler");
        };

        #[cfg(unix)]
        let terminate = async {
            use signal::unix::{signal, SignalKind};
            signal(SignalKind::terminate())
                .expect("failed to install signal handler")
                .recv()
                .await;
        };

        #[cfg(not(unix))]
        let terminate = std::future::pending::<()>();

        tokio::select! {
            _ = ctrl_c => {},
            _ = terminate => {},
        }

        event!(Level::INFO, "Shutting down");
    }

    let args = Cli::parse_from(args);
    match args.command {
        Command::Node(node_args) => {
<<<<<<< HEAD
            if node_args.init_config_file {
                write(
                    DEFAULT_CONFIG_FILE_NAME,
                    toml::to_string(&ConfigFile::default())?,
                )
                .map_err(|e| anyhow!("failed to write config file: {e}"))
                .map(|_| ExitStatus::Success)
            } else {
                tracing_subscriber::fmt::Subscriber::builder()
                    .with_max_level(match node_args.verbose {
                        0 => Level::ERROR,
                        1 => Level::WARN,
                        2 => Level::INFO,
                        3 => Level::DEBUG,
                        4 => Level::TRACE,
                        _ => Err(anyhow!(
                            "Specifying --verbose more than 4 times is unsupported"
                        ))?,
                    })
                    .init();

                let config_file = if let Ok(mut file) = File::open(node_args.config_file.clone()) {
                    let mut contents = String::new();
                    file.read_to_string(&mut contents)?;
                    toml::from_str(&contents)?
                } else if node_args.config_file != DEFAULT_CONFIG_FILE_NAME {
                    Err(anyhow!(
                        "Failed to open config file {}",
                        node_args.config_file
                    ))?
                } else {
                    ConfigFile::default()
                };

                let server = rethnet_rpc_server::Server::new(
                    server_config_from_cli_args_and_config_file(node_args, config_file)?,
                )
                .await?;

                async fn await_signal() {
                    use tokio::signal;

                    let ctrl_c = async {
                        signal::ctrl_c()
                            .await
                            .expect("failed to install Ctrl+C handler");
                    };

                    #[cfg(unix)]
                    let terminate = async {
                        use signal::unix::{signal, SignalKind};
                        signal(SignalKind::terminate())
                            .expect("failed to install signal handler")
                            .recv()
                            .await;
                    };

                    #[cfg(not(unix))]
                    let terminate = std::future::pending::<()>();

                    tokio::select! {
                        _ = ctrl_c => {},
                        _ = terminate => {},
                    }

                    event!(Level::INFO, "Shutting down");
                }

                Ok(server
                    .serve_with_shutdown_signal(await_signal())
                    .await
                    .map(|_| ExitStatus::Success)?)
            }
=======
            tracing_subscriber::fmt::Subscriber::builder()
                .with_max_level(match node_args.verbose {
                    0 => Level::ERROR,
                    1 => Level::WARN,
                    2 => Level::INFO,
                    3 => Level::DEBUG,
                    4 => Level::TRACE,
                    _ => Err(anyhow!(
                        "Specifying --verbose more than 4 times is unsupported"
                    ))?,
                })
                .init();

            let server = rethnet_rpc_server::Server::new(
                server_config_from_cli_args_and_config_file(node_args, ConfigFile::default())?,
            )
            .await?;

            Ok(server
                .serve_with_shutdown_signal(await_signal())
                .await
                .map(|_| ExitStatus::Success)?)
>>>>>>> 825ab03b
        }
    }
}<|MERGE_RESOLUTION|>--- conflicted
+++ resolved
@@ -1,12 +1,12 @@
 use std::ffi::OsString;
-use std::fs::{write, File};
-use std::io::Read;
+use std::fs;
 use std::net::{IpAddr, Ipv4Addr, SocketAddr};
+use std::path::Path;
 use std::time::UNIX_EPOCH;
 
 use anyhow::anyhow;
 use clap::{Args, Parser, Subcommand};
-use secp256k1::SecretKey;
+use secp256k1::{Error as Secp256k1Error, SecretKey};
 use tracing::{event, Level};
 
 use rethnet_eth::{Address, Bytes, U256, U64};
@@ -85,8 +85,8 @@
             .accounts
             .expect("should be resolved to default")
             .iter()
-            .map(ServerAccountConfig::from)
-            .collect(),
+            .map(ServerAccountConfig::try_from)
+            .collect::<Result<Vec<_>, _>>()?,
         block_gas_limit: config_file
             .block_gas_limit
             .expect("should be resovled to default"),
@@ -118,13 +118,14 @@
     })
 }
 
-impl From<&AccountConfig> for ServerAccountConfig {
-    fn from(account_config: &AccountConfig) -> Self {
+impl TryFrom<&AccountConfig> for ServerAccountConfig {
+    type Error = Secp256k1Error;
+    fn try_from(account_config: &AccountConfig) -> Result<Self, Self::Error> {
         let bytes: Bytes = account_config.private_key.clone().into();
-        Self {
-            private_key: SecretKey::from_slice(&bytes[..]).unwrap(),
+        Ok(Self {
+            private_key: SecretKey::from_slice(&bytes[..])?,
             balance: account_config.balance,
-        }
+        })
     }
 }
 
@@ -181,9 +182,8 @@
     let args = Cli::parse_from(args);
     match args.command {
         Command::Node(node_args) => {
-<<<<<<< HEAD
             if node_args.init_config_file {
-                write(
+                fs::write(
                     DEFAULT_CONFIG_FILE_NAME,
                     toml::to_string(&ConfigFile::default())?,
                 )
@@ -203,9 +203,9 @@
                     })
                     .init();
 
-                let config_file = if let Ok(mut file) = File::open(node_args.config_file.clone()) {
+                let config_file = if Path::new(&node_args.config_file).exists() {
                     let mut contents = String::new();
-                    file.read_to_string(&mut contents)?;
+                    fs::read_to_string(&mut contents)?;
                     toml::from_str(&contents)?
                 } else if node_args.config_file != DEFAULT_CONFIG_FILE_NAME {
                     Err(anyhow!(
@@ -221,64 +221,11 @@
                 )
                 .await?;
 
-                async fn await_signal() {
-                    use tokio::signal;
-
-                    let ctrl_c = async {
-                        signal::ctrl_c()
-                            .await
-                            .expect("failed to install Ctrl+C handler");
-                    };
-
-                    #[cfg(unix)]
-                    let terminate = async {
-                        use signal::unix::{signal, SignalKind};
-                        signal(SignalKind::terminate())
-                            .expect("failed to install signal handler")
-                            .recv()
-                            .await;
-                    };
-
-                    #[cfg(not(unix))]
-                    let terminate = std::future::pending::<()>();
-
-                    tokio::select! {
-                        _ = ctrl_c => {},
-                        _ = terminate => {},
-                    }
-
-                    event!(Level::INFO, "Shutting down");
-                }
-
                 Ok(server
                     .serve_with_shutdown_signal(await_signal())
                     .await
                     .map(|_| ExitStatus::Success)?)
             }
-=======
-            tracing_subscriber::fmt::Subscriber::builder()
-                .with_max_level(match node_args.verbose {
-                    0 => Level::ERROR,
-                    1 => Level::WARN,
-                    2 => Level::INFO,
-                    3 => Level::DEBUG,
-                    4 => Level::TRACE,
-                    _ => Err(anyhow!(
-                        "Specifying --verbose more than 4 times is unsupported"
-                    ))?,
-                })
-                .init();
-
-            let server = rethnet_rpc_server::Server::new(
-                server_config_from_cli_args_and_config_file(node_args, ConfigFile::default())?,
-            )
-            .await?;
-
-            Ok(server
-                .serve_with_shutdown_signal(await_signal())
-                .await
-                .map(|_| ExitStatus::Success)?)
->>>>>>> 825ab03b
         }
     }
 }
name: Hardhat Network Tracing Capabilities, scheduled runs for all solc versions

on:
  schedule:
    - cron: "0 0 * * *" # every day at midnight
  workflow_dispatch:

defaults:
  run:
    working-directory: packages/hardhat-core

concurrency:
  group: ${{github.workflow}}-${{github.ref}}
  cancel-in-progress: true

jobs:
  test_tracing:
    name: Test tracing capabilities on Ubuntu with Node ${{ matrix.node }}
    runs-on: ubuntu-latest
    strategy:
      matrix:
<<<<<<< HEAD
        node: [18]
=======
        node: [14, 16, 18.15]
>>>>>>> 41068621
    steps:
      - uses: actions/checkout@v2
      - uses: actions/setup-node@v2
        with:
          node-version: ${{ matrix.node }}
          cache: yarn
      - name: Install
        run: yarn --frozen-lockfile
      - name: Build
        run: yarn build
      - name: Cache artifacts
        uses: actions/cache@v2
        with:
          path: |
            packages/hardhat-core/test/internal/hardhat-network/stack-traces/test-files/artifacts
          key: hardhat-network-stack-traces-tests-${{ hashFiles('yarn.lock') }}-${{ hashFiles('packages/hardhat-core/test/internal/hardhat-network/stack-traces/test-files/**/*.sol') }}-${{ hashFiles('packages/hardhat-core/test/internal/hardhat-network/stack-traces/test-files/**/test.json') }}-${{ hashFiles('packages/hardhat-core/test/internal/hardhat-network/stack-traces/**/*.ts') }}
      - name: Run tests
        env:
          DO_NOT_SET_THIS_ENV_VAR____IS_HARDHAT_CI: true
          FORCE_COLOR: 3
          NODE_OPTIONS: "--max-old-space-size=4096"
          HARDHAT_TESTS_ALL_SOLC_VERSIONS: true
        run: yarn test:tracing<|MERGE_RESOLUTION|>--- conflicted
+++ resolved
@@ -1,29 +1,10 @@
-name: Hardhat Network Tracing Capabilities, scheduled runs for all solc versions
-
-on:
-  schedule:
-    - cron: "0 0 * * *" # every day at midnight
-  workflow_dispatch:
-
-defaults:
-  run:
-    working-directory: packages/hardhat-core
-
-concurrency:
-  group: ${{github.workflow}}-${{github.ref}}
-  cancel-in-progress: true
-
 jobs:
   test_tracing:
     name: Test tracing capabilities on Ubuntu with Node ${{ matrix.node }}
     runs-on: ubuntu-latest
     strategy:
       matrix:
-<<<<<<< HEAD
-        node: [18]
-=======
-        node: [14, 16, 18.15]
->>>>>>> 41068621
+        node: [18.15]
     steps:
       - uses: actions/checkout@v2
       - uses: actions/setup-node@v2

--- conflicted
+++ resolved
@@ -783,21 +783,19 @@
     tags: ["Gelato", "w3f", "offchain", "functions"],
   },
   {
-<<<<<<< HEAD
     name: "hardhat-publish-typechain",
     author: "xiaosongfu",
     npmPackage: "hardhat-publish-typechain",
     authorUrl: "https://github.com/xiaosongfu",
     description: "Publish generated typechain-types to NPM",
     tags: ["typechain-types", "npm registry"],
-=======
+  },
     name: "hardhat-deployed-records",
     author: "xiaosongfu",
     npmPackage: "hardhat-deployed-records",
     authorUrl: "https://github.com/xiaosongfu",
     description: "Recording deployed contracts address to json file",
     tags: ["deployed history"],
->>>>>>> 84bb7719
   },
 ];
 

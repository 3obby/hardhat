--- conflicted
+++ resolved
@@ -82,13 +82,9 @@
     );
     for (let index = 0; index < expectedArgs.length; index++) {
       if (expectedArgs[index] instanceof Uint8Array) {
-<<<<<<< HEAD
-        new Assertion(actualArgs[index]).equal(utils.hexlify(expectedArgs[index]));
-=======
         new Assertion(actualArgs[index]).equal(
           utils.hexlify(expectedArgs[index])
         );
->>>>>>> 2b74ea40
       } else if (
         expectedArgs[index]?.length !== undefined &&
         typeof expectedArgs[index] !== "string"

--- conflicted
+++ resolved
@@ -39,13 +39,10 @@
 
 describe("Evm module", function () {
   PROVIDERS.forEach(({ name, useProvider, isFork }) => {
-<<<<<<< HEAD
-=======
     if (isFork) {
       this.timeout(50000);
     }
 
->>>>>>> 1a481b2e
     describe(`${name} provider`, function () {
       setCWD();
       useProvider();

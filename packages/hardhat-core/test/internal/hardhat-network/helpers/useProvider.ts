--- conflicted
+++ resolved
@@ -69,11 +69,8 @@
       chainId,
       networkId,
       blockGasLimit,
-<<<<<<< HEAD
       initialBaseFeePerGas,
-=======
       new BN(0), // minGasPrice
->>>>>>> 8277a721
       true,
       true,
       mining.auto,
